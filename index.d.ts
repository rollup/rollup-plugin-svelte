--- conflicted
+++ resolved
@@ -24,13 +24,9 @@
   toString(): string;
 }
 
-<<<<<<< HEAD
-interface Options extends CompileOptions {
-=======
 type CssEmitter = (css: CssWriter) => any;
 
-interface Options {
->>>>>>> 4813a72f
+interface Options extends CompileOptions {
   /**
    * By default, all .svelte and .html files are compiled
    * @default ['.html', '.svelte']
