import { Plugin, RollupWarning } from 'rollup';
import { PreprocessorGroup } from 'svelte/types/compiler/preprocess';

interface Css {
  code: any;
  map: any;
}

declare class CssWriter {
  code: string;
  filename: string;
  map: {
    version: number;
    file?: boolean;
    sources: string[];
    sourcesContent: string[];
    names: any[];
    mappings: string;
  };
  warn: RollupWarning;
  emit(fileName: string, source: string): void;
  write(dest: string, map?: boolean): void;
  toString(): string;
}

<<<<<<< HEAD
interface Svelte {
  compile: any;
  preprocess: any;
  version: number | string;
}
=======
type CssEmitter = (css: CssWriter) => any;
>>>>>>> 50e03e53

interface Options {
  /**
   * By default, all .svelte and .html files are compiled
   * @default ['.html', '.svelte']
   */
  extensions?: string[];

  /**
   * You can restrict which files are compiled
   * using `include` and `exclude`
   * @typedef {string} InclureAndExclude
   */

  /**
   * @type {IncludeAndExclude}
   */
  include?: string;
  /**
   * @type {IncludeAndExclude}
   */
  exclude?: string;

  /**
   * By default, the client-side compiler is used. You
   * can also use the server-side rendering compiler
   */
  generate?: 'dom' | 'ssr' | false;

  /**
   * Optionally, preprocess components with svelte.preprocess:
   * https://svelte.dev/docs#svelte_preprocess
   */
  preprocess?: PreprocessorGroup | PreprocessorGroup[];
  // {
  //   style: ({ content }) => {
  //     return transformStyles(content);
  //   }
  // },

  /**
   * Emit CSS as "files" for other plugins to process
   * @default false
   */
  emitCss?: boolean;

  /**
   * Extract CSS into a separate file (recommended).
   */
  css?: false | CssEmitter;


  /**
   * Compile Svelte components to custom elements (aka web components).
   * @default false
   */
  customElement?: boolean;

  /**
   * Pass in a specific version of Svelte.
   */
  svelte?: Svelte;

  /**
   * let Rollup handle all other warnings normally
   */
  onwarn?: (
    warning: RollupWarning,
    handler: (w: RollupWarning | string) => void
  ) => void;
}

export default function svelte(options?: Options): Plugin;<|MERGE_RESOLUTION|>--- conflicted
+++ resolved
@@ -23,15 +23,13 @@
   toString(): string;
 }
 
-<<<<<<< HEAD
 interface Svelte {
   compile: any;
   preprocess: any;
   version: number | string;
 }
-=======
+
 type CssEmitter = (css: CssWriter) => any;
->>>>>>> 50e03e53
 
 interface Options {
   /**
