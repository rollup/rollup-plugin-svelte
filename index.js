--- conflicted
+++ resolved
@@ -233,12 +233,6 @@
 						if (processed.dependencies) {
 							dependencies.push(...processed.dependencies);
 						}
-<<<<<<< HEAD
-					}, fixedOptions, {
-						name: capitalize(sanitize(id)),
-						filename: id,
-						sourceMap: code.getMap ? code.getMap() : undefined
-=======
 						return processed.toString();
 					});
 				}
@@ -260,8 +254,8 @@
 					Object.assign(base_options, fixed_options, {
 						filename: id
 					}, major_version >= 3 ? null : {
-						name: capitalize(sanitize(id))
->>>>>>> 4a540c57
+						name: capitalize(sanitize(id)),
+						sourceMap: code.getMap ? code.getMap() : undefined
 					})
 				);
 
