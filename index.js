--- conflicted
+++ resolved
@@ -264,16 +264,9 @@
 
 				const compiled = compile(
 					code,
-<<<<<<< HEAD
-					Object.assign(base_options, fixed_options, {
-						filename: id
-					}, major_version >= 3 ? null : {
+					Object.assign(base_options, fixed_options, { filename }, major_version >= 3 ? null : {
 						name: capitalize(sanitize(id)),
-						sourceMap: code.getMap ? code.getMap() : undefined
-=======
-					Object.assign(base_options, fixed_options, { filename }, major_version >= 3 ? null : {
-						name: capitalize(sanitize(id))
->>>>>>> 3efd32e4
+            sourceMap: code.getMap ? code.getMap() : undefined
 					})
 				);
 
@@ -332,13 +325,8 @@
 
 					if (config.sourcemap && chunk.map) {
 						const len = sources.length;
-<<<<<<< HEAD
-						config.sourcemapExcludeSources || sources.push(...chunk.map.sources);
-						config.sourcemapExcludeSources || sourcesContent.push(...chunk.map.sourcesContent);
-=======
-						sources.push(chunk.map.sources[0]);
-						if (sourcesContent) sourcesContent.push(chunk.map.sourcesContent[0]);
->>>>>>> 3efd32e4
+						sources.push(...chunk.map.sources);
+						if (sourcesContent) sourcesContent.push(...chunk.map.sourcesContent);
 
 						const decoded = decode(chunk.map.mappings);
 
