--- conflicted
+++ resolved
@@ -321,10 +321,10 @@
 			if (css) {
 				// TODO would be nice if there was a more idiomatic way to do this in Rollup
 				let result = '';
-
+        
+        const sources = [];
 				const mappings = [];
-				const sourcesContent = [];
-				const sources = [];
+				const sourcesContent = config.sourcemapExcludeSources ? null : [];
 
 				const chunks = Array.from(cssLookup.keys()).sort().map(key => cssLookup.get(key));
 
@@ -332,18 +332,10 @@
 					if (!chunk.code) continue;
 					result += chunk.code + '\n';
 
-<<<<<<< HEAD
-					if (chunk.map) {
-						const i = sources.length;
-						sources.push(chunk.map.sources[0]);
-						sourcesContent.push(options.sourcemapExcludeSources ? null : chunk.map.sourcesContent[0]);
-=======
-
 					if (config.sourcemap && chunk.map) {
 						const len = sources.length;
-						config.sourcemapExcludeSources || sources.push(chunk.map.sources[0]);
-						config.sourcemapExcludeSources || sourcesContent.push(chunk.map.sourcesContent[0]);
->>>>>>> 2afbb432
+						sources.push(chunk.map.sources[0]);
+						if (sourcesContent) sourcesContent.push(chunk.map.sourcesContent[0]);
 
 						const decoded = decode(chunk.map.mappings);
 
