--- conflicted
+++ resolved
@@ -174,41 +174,7 @@
 				code = processed.code;
 			}
 
-<<<<<<< HEAD
-			return preprocessPromise.then(code => {
-				let warnings = [];
-
-				const base_options = major_version < 3
-					? {
-						onwarn: warning => warnings.push(warning)
-					}
-					: {};
-
-				const compiled = compile(
-					code,
-					Object.assign(base_options, fixed_options, { filename }, major_version >= 3 ? null : {
-						name: capitalize(sanitize(id)),
-						sourceMap: code.getMap ? code.getMap() : undefined
-					})
-				);
-
-				if (major_version >= 3) warnings = compiled.warnings || compiled.stats.warnings;
-
-				warnings.forEach(warning => {
-					if ((!options.css && !options.emitCss) && warning.code === 'css-unused-selector') return;
-
-					if (options.onwarn) {
-						options.onwarn(warning, warning => this.warn(warning));
-					} else {
-						this.warn(warning);
-					}
-				});
-
-				if ((css || options.emitCss) && compiled.css.code) {
-					let fname = id.replace(new RegExp(`\\${extension}$`), '.css');
-=======
 			const compiled = compile(code, { ...compilerOptions, filename });
->>>>>>> 79fe265e
 
 			(compiled.warnings || []).forEach(warning => {
 				if (!css && !emitCss && warning.code === 'css-unused-selector') return;
@@ -257,36 +223,19 @@
 				const chunk = css_cache.get(file);
 				if (!chunk.code) return;
 
-<<<<<<< HEAD
-					if (config.sourcemap && chunk.map) {
-						const len = sources.length;
-						sources.push(...chunk.map.sources);
-						if (sourcesContent) sourcesContent.push(...chunk.map.sourcesContent);
-=======
 				result += chunk.code + '\n';
->>>>>>> 79fe265e
 
 				if (config.sourcemap && chunk.map) {
 					const len = sources.length;
-					sources.push(chunk.map.sources[0]);
-					if (sourcesContent) sourcesContent.push(chunk.map.sourcesContent[0]);
-
-<<<<<<< HEAD
-						if (len > 0) {
-							decoded.forEach(line => {
-								line.forEach(segment => {
-									segment[1] += len;
-								});
-							});
-						}
-=======
+					sources.push(...chunk.map.sources);
+					if (sourcesContent) sourcesContent.push(...chunk.map.sourcesContent);
+
 					const decoded = decode(chunk.map.mappings);
->>>>>>> 79fe265e
 
 					if (len > 0) {
 						decoded.forEach(line => {
 							line.forEach(segment => {
-								segment[1] = len;
+								segment[1] += len;
 							});
 						});
 					}
